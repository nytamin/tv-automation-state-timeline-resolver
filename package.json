--- conflicted
+++ resolved
@@ -15,15 +15,20 @@
     "url": "https://github.com/nrkno/tv-automation-state-timeline-resolver/issues"
   },
   "homepage": "https://github.com/nrkno/tv-automation-state-timeline-resolver#readme",
-  "author": {
-    "name": "Balte de Wit",
-    "email": "balte@superfly.tv",
-    "url": "http://superfly.tv"
-  },
   "contributors": [
     {
       "name": "Johan Nyman",
       "email": "johan@superfly.tv",
+      "url": "http://superfly.tv"
+    },
+    {
+      "name": "Balte de Wit",
+      "email": "balte@superfly.tv",
+      "url": "http://superfly.tv"
+    },
+    {
+      "name": "Jesper Stærkær",
+      "email": "jesper@superfly.tv",
       "url": "http://superfly.tv"
     },
     {
@@ -125,31 +130,15 @@
   ],
   "dependencies": {
     "@types/request": "^2.47.0",
-<<<<<<< HEAD
     "atem-connection": "^0.1.3",
     "atem-state": "^0.1.0",
     "casparcg-connection": "^4.1.0",
-    "casparcg-state": "git+https://github.com/SuperFlyTV/casparcg-state.git#dist",
+    "casparcg-state": "^1.0.4",
     "fast-clone": "^1.5.3",
     "request": "^2.86.0",
-    "superfly-timeline": "git+https://github.com/superflytv/supertimeline#dist",
+    "superfly-timeline": "^2.0.2",
     "tslib": "^1.6.0",
     "underscore": "^1.8.3",
     "underscore-deep-extend": "^1.1.5"
-=======
-    "atem-connection": "^0.1.2",
-    "atem-state": "^0.1.0",
-    "casparcg-connection": "^4.0.3",
-    "casparcg-state": "^1.0.0",
-    "fast-clone": "^1.5.3",
-    "request": "^2.86.0",
-    "superfly-timeline": "^0.1.1",
-    "tslib": "^1.6.0",
-    "underscore": "^1.8.3"
-  },
-  "standard-version": {
-    "message": "chore(release): %s [skip ci]",
-    "tagPrefix": ""
->>>>>>> 8718e289
   }
 }