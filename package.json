--- conflicted
+++ resolved
@@ -131,14 +131,10 @@
   "dependencies": {
     "@types/request": "^2.47.0",
     "atem-connection": "^0.1.3",
-    "atem-state": "^0.1.0",
+    "atem-state": "^0.1.2",
     "casparcg-connection": "^4.1.0",
-<<<<<<< HEAD
     "casparcg-state": "^1.0.4",
-=======
-    "casparcg-state": "git+https://github.com/SuperFlyTV/casparcg-state.git#dist",
     "emberplus": "git+https://github.com/nrkno/tv-automation-emberplus-connection.git#dist",
->>>>>>> eb145df0
     "fast-clone": "^1.5.3",
     "request": "^2.86.0",
     "superfly-timeline": "^2.0.2",
