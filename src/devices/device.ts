import * as _ from 'underscore'
import { TimelineState } from 'superfly-timeline'
import { Mappings, DeviceType } from './mapping'
import { EventEmitter } from 'events'
/*
	This is a base class for all the Device wrappers.
	The Device wrappers will
*/

export interface DeviceCommand {
	time: number,
	deviceId: string,
	command: any
}

export interface DeviceCommandContainer {
	deviceId: string,
	commands: Array<DeviceCommand>
}
export interface DeviceOptions {
	type: DeviceType,
	options?: {}
}
export interface CommandWithContext {
	context: any,
	command: any
}
export enum StatusCode {
	UNKNOWN = 0, 		// Status unknown
	GOOD = 1, 			// All good and green
	WARNING_MINOR = 2,	// Everything is not OK, operation is not affected
	WARNING_MAJOR = 3, 	// Everything is not OK, operation might be affected
	BAD = 4, 			// Operation affected, possible to recover
	FATAL = 5			// Operation affected, not possible to recover without manual interference
}
export interface DeviceStatus {
	statusCode: StatusCode,
	messages?: Array<string>
}
// export enum Events {

// }
interface IDevice {
	on (event: 'info',  	listener: (info: any) => void): this
	on (event: 'warning', 	listener: (warning: any) => void): this
	on (event: 'error', 	listener: (err: Error) => void): this
	on (event: 'debug', 	listener: (...debug: any[]) => void): this
}
<<<<<<< HEAD

=======
>>>>>>> 63974761
export abstract class Device extends EventEmitter implements IDevice {

	private _getCurrentTime: () => number

	private _deviceId: string
	private _deviceOptions: DeviceOptions

	private _mappings: Mappings

	constructor (deviceId: string, deviceOptions: DeviceOptions, options) {
		super()
		this._deviceId = deviceId
		this._deviceOptions = deviceOptions

		this._deviceOptions = this._deviceOptions // ts-lint fix

		if (options.getCurrentTime) {
			this._getCurrentTime = options.getCurrentTime
		}
	}
<<<<<<< HEAD
=======
	/**
	 * Connect to the device, resolve the promise when ready.
	 * @param connectionOptions Device-specific options
	 */
>>>>>>> 63974761
	abstract init (connectionOptions: any): Promise<boolean>
	terminate (): Promise<boolean> {
		return Promise.resolve(true)
	}
	getCurrentTime () {
		if (this._getCurrentTime) return this._getCurrentTime()
		return Date.now()
	}

	abstract handleState (newState: TimelineState)
<<<<<<< HEAD
	abstract clearFuture (clearAfterTime: number)
	abstract get canConnect (): boolean
	abstract get connected (): boolean

	/**
	 * The makeReady method could be triggered at a time before broadcast
	 * Whenever we know that the user want's to make sure things are ready for broadcast
	 * The exact implementation differ between different devices
	 * @param okToDestroyStuff If true, the device may do things that might affect the output (temporarily)
	 */
	makeReady (okToDestroyStuff?: boolean): Promise<void> {
		// This method should be overwritten by child
		okToDestroyStuff = okToDestroyStuff
		return Promise.resolve()
	}
	/**
	 * The standDown event could be triggered at a time after broadcast
	 * The exact implementation differ between different devices
	 * @param okToDestroyStuff If true, the device may do things that might affect the output (temporarily)
	 */
	standDown (okToDestroyStuff?: boolean): Promise<void> {
		// This method should be overwritten by child
		okToDestroyStuff = okToDestroyStuff
		return Promise.resolve()
	}

	get mapping (): Mappings {
		return this._mappings
	}
	set mapping (mappings: Mappings) {
		this._mappings = mappings
	}

	get deviceId () {
		return this._deviceId
	}
	set deviceId (deviceId) {
		this._deviceId = deviceId
	}
	abstract get deviceName (): string
	abstract get deviceType (): DeviceType
	get deviceOptions (): DeviceOptions {
		return this._deviceOptions
	}
}

export abstract class DeviceWithState<T> extends Device {
	private _states: {[time: string]: T} = {}
	private _setStateCount: number = 0
=======
	/**
	 * Clear any scheduled commands after this time
	 * @param clearAfterTime
	 */
	abstract clearFuture (clearAfterTime: number)
	abstract get canConnect (): boolean
	abstract get connected (): boolean
>>>>>>> 63974761

	getStateBefore (time: number): {state: T, time: number} | null {
		let foundTime = 0
		let foundState: T | null = null
		_.each(this._states, (state: T, stateTimeStr: string) => {
			let stateTime = parseFloat(stateTimeStr)
			if (stateTime > foundTime && stateTime < time) {
				foundState = state
				foundTime = stateTime
			}
		})
		if (foundState) {
			return {
				state: foundState,
				time: foundTime
			}
		}
		return null
	}
<<<<<<< HEAD
	setState (state: T, time: number) {
		// if (!state.time) throw new Error('setState: falsy state.time')
=======
	setState (state, time) {
>>>>>>> 63974761
		if (!time) throw new Error('setState: falsy time')
		this._states[time + ''] = state

		this.cleanUpStates(0, time) // remove states after this time, as they are not relevant anymore
		this._setStateCount++
		if (this._setStateCount > 10) {
			this._setStateCount = 0

			// Clean up old states:
			let stateBeforeNow = this.getStateBefore(this.getCurrentTime())
			if (stateBeforeNow && stateBeforeNow.time) {
				this.cleanUpStates(stateBeforeNow.time - 1, 0)
			}
		}
	}
	cleanUpStates (removeBeforeTime: number, removeAfterTime: number) {
		_.each(_.keys(this._states), (stateTimeStr: string) => {
			let stateTime = parseFloat(stateTimeStr)
			if (
				(
					removeBeforeTime &&
					stateTime < removeBeforeTime
				) ||
				(
					removeAfterTime &&
					stateTime > removeAfterTime
				) ||
				!stateTime) {
				delete this._states[stateTime]
			}
		})
	}
	clearStates () {
		_.each(_.keys(this._states), (time: string) => {
			delete this._states[time]
		})
	}
<<<<<<< HEAD
=======
	/**
	 * The makeReady method could be triggered at a time before broadcast
	 * Whenever we know that the user want's to make sure things are ready for broadcast
	 * The exact implementation differ between different devices
	 * @param okToDestroyStuff If true, the device may do things that might affect the output (temporarily)
	 */
	makeReady (okToDestroyStuff?: boolean): Promise<void> {
		// This method should be overwritten by child
		okToDestroyStuff = okToDestroyStuff
		return Promise.resolve()
	}
	/**
	 * The standDown event could be triggered at a time after broadcast
	 * The exact implementation differ between different devices
	 * @param okToDestroyStuff If true, the device may do things that might affect the output (temporarily)
	 */
	standDown (okToDestroyStuff?: boolean): Promise<void> {
		// This method should be overwritten by child
		okToDestroyStuff = okToDestroyStuff
		return Promise.resolve()
	}
	abstract getStatus (): DeviceStatus
	get mapping (): Mappings {
		return this._mappings
	}
	set mapping (mappings: Mappings) {
		this._mappings = mappings
	}

	get deviceId () {
		return this._deviceId
	}
	/**
	 * A human-readable name for this device
	 */
	abstract get deviceName (): string
	set deviceId (deviceId) {
		this._deviceId = deviceId
	}
	abstract get deviceType (): DeviceType
	get deviceOptions (): DeviceOptions {
		return this._deviceOptions
	}
>>>>>>> 63974761
}<|MERGE_RESOLUTION|>--- conflicted
+++ resolved
@@ -46,10 +46,6 @@
 	on (event: 'error', 	listener: (err: Error) => void): this
 	on (event: 'debug', 	listener: (...debug: any[]) => void): this
 }
-<<<<<<< HEAD
-
-=======
->>>>>>> 63974761
 export abstract class Device extends EventEmitter implements IDevice {
 
 	private _getCurrentTime: () => number
@@ -70,13 +66,11 @@
 			this._getCurrentTime = options.getCurrentTime
 		}
 	}
-<<<<<<< HEAD
-=======
+
 	/**
 	 * Connect to the device, resolve the promise when ready.
 	 * @param connectionOptions Device-specific options
 	 */
->>>>>>> 63974761
 	abstract init (connectionOptions: any): Promise<boolean>
 	terminate (): Promise<boolean> {
 		return Promise.resolve(true)
@@ -87,7 +81,10 @@
 	}
 
 	abstract handleState (newState: TimelineState)
-<<<<<<< HEAD
+	/**
+	 * Clear any scheduled commands after this time
+	 * @param clearAfterTime
+	 */
 	abstract clearFuture (clearAfterTime: number)
 	abstract get canConnect (): boolean
 	abstract get connected (): boolean
@@ -113,6 +110,7 @@
 		okToDestroyStuff = okToDestroyStuff
 		return Promise.resolve()
 	}
+	abstract getStatus (): DeviceStatus
 
 	get mapping (): Mappings {
 		return this._mappings
@@ -127,25 +125,81 @@
 	set deviceId (deviceId) {
 		this._deviceId = deviceId
 	}
+	/**
+	 * A human-readable name for this device
+	 */
 	abstract get deviceName (): string
 	abstract get deviceType (): DeviceType
 	get deviceOptions (): DeviceOptions {
 		return this._deviceOptions
 	}
+// }
+
+// export abstract class DeviceWithState<T> extends Device {
+// 	private _states: {[time: string]: T} = {}
+// 	private _setStateCount: number = 0
+
+// 	getStateBefore (time: number): {state: T, time: number} | null {
+// 		let foundTime = 0
+// 		let foundState: T | null = null
+// 		_.each(this._states, (state: T, stateTimeStr: string) => {
+// 			let stateTime = parseFloat(stateTimeStr)
+// 			if (stateTime > foundTime && stateTime < time) {
+// 				foundState = state
+// 				foundTime = stateTime
+// 			}
+// 		})
+// 		if (foundState) {
+// 			return {
+// 				state: foundState,
+// 				time: foundTime
+// 			}
+// 		}
+// 		return null
+// 	}
+// 	setState (state: T, time: number) {
+// 		if (!time) throw new Error('setState: falsy time')
+// 		this._states[time + ''] = state
+
+// 		this.cleanUpStates(0, time) // remove states after this time, as they are not relevant anymore
+// 		this._setStateCount++
+// 		if (this._setStateCount > 10) {
+// 			this._setStateCount = 0
+
+// 			// Clean up old states:
+// 			let stateBeforeNow = this.getStateBefore(this.getCurrentTime())
+// 			if (stateBeforeNow && stateBeforeNow.time) {
+// 				this.cleanUpStates(stateBeforeNow.time - 1, 0)
+// 			}
+// 		}
+// 	}
+// 	cleanUpStates (removeBeforeTime: number, removeAfterTime: number) {
+// 		_.each(_.keys(this._states), (stateTimeStr: string) => {
+// 			let stateTime = parseFloat(stateTimeStr)
+// 			if (
+// 				(
+// 					removeBeforeTime &&
+// 					stateTime < removeBeforeTime
+// 				) ||
+// 				(
+// 					removeAfterTime &&
+// 					stateTime > removeAfterTime
+// 				) ||
+// 				!stateTime) {
+// 				delete this._states[stateTime]
+// 			}
+// 		})
+// 	}
+// 	clearStates () {
+// 		_.each(_.keys(this._states), (time: string) => {
+// 			delete this._states[time]
+// 		})
+// 	}
 }
 
 export abstract class DeviceWithState<T> extends Device {
 	private _states: {[time: string]: T} = {}
 	private _setStateCount: number = 0
-=======
-	/**
-	 * Clear any scheduled commands after this time
-	 * @param clearAfterTime
-	 */
-	abstract clearFuture (clearAfterTime: number)
-	abstract get canConnect (): boolean
-	abstract get connected (): boolean
->>>>>>> 63974761
 
 	getStateBefore (time: number): {state: T, time: number} | null {
 		let foundTime = 0
@@ -165,12 +219,8 @@
 		}
 		return null
 	}
-<<<<<<< HEAD
 	setState (state: T, time: number) {
 		// if (!state.time) throw new Error('setState: falsy state.time')
-=======
-	setState (state, time) {
->>>>>>> 63974761
 		if (!time) throw new Error('setState: falsy time')
 		this._states[time + ''] = state
 
@@ -208,50 +258,4 @@
 			delete this._states[time]
 		})
 	}
-<<<<<<< HEAD
-=======
-	/**
-	 * The makeReady method could be triggered at a time before broadcast
-	 * Whenever we know that the user want's to make sure things are ready for broadcast
-	 * The exact implementation differ between different devices
-	 * @param okToDestroyStuff If true, the device may do things that might affect the output (temporarily)
-	 */
-	makeReady (okToDestroyStuff?: boolean): Promise<void> {
-		// This method should be overwritten by child
-		okToDestroyStuff = okToDestroyStuff
-		return Promise.resolve()
-	}
-	/**
-	 * The standDown event could be triggered at a time after broadcast
-	 * The exact implementation differ between different devices
-	 * @param okToDestroyStuff If true, the device may do things that might affect the output (temporarily)
-	 */
-	standDown (okToDestroyStuff?: boolean): Promise<void> {
-		// This method should be overwritten by child
-		okToDestroyStuff = okToDestroyStuff
-		return Promise.resolve()
-	}
-	abstract getStatus (): DeviceStatus
-	get mapping (): Mappings {
-		return this._mappings
-	}
-	set mapping (mappings: Mappings) {
-		this._mappings = mappings
-	}
-
-	get deviceId () {
-		return this._deviceId
-	}
-	/**
-	 * A human-readable name for this device
-	 */
-	abstract get deviceName (): string
-	set deviceId (deviceId) {
-		this._deviceId = deviceId
-	}
-	abstract get deviceType (): DeviceType
-	get deviceOptions (): DeviceOptions {
-		return this._deviceOptions
-	}
->>>>>>> 63974761
 }