--- conflicted
+++ resolved
@@ -1,13 +1,25 @@
 import * as _ from 'underscore'
-<<<<<<< HEAD
-import { DeviceWithState, DeviceOptions, CommandWithContext } from './device'
-=======
-import { Device, DeviceOptions, CommandWithContext, DeviceStatus, StatusCode } from './device'
->>>>>>> 63974761
-import { DeviceType, MappingLawo, Mappings } from './mapping'
-
-import { TimelineState, TimelineResolvedObject } from 'superfly-timeline'
-import { DeviceTree, Ember } from 'emberplus'
+
+import {
+	DeviceWithState,
+	DeviceOptions,
+	CommandWithContext,
+	DeviceStatus,
+	StatusCode
+} from './device'
+import {
+	DeviceType,
+	MappingLawo,
+	Mappings
+} from './mapping'
+import {
+	TimelineState,
+	TimelineResolvedObject
+} from 'superfly-timeline'
+import {
+	DeviceTree,
+	Ember
+} from 'emberplus'
 import { DoOnTime } from '../doOnTime'
 import { getDiff } from '../lib'
 
