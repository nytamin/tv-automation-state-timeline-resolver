import * as _ from 'underscore'
import { Device, DeviceOptions } from './device'
import { DeviceType, MappingLawo, Mappings } from './mapping'

import { TimelineState, TimelineResolvedObject } from 'superfly-timeline'
<<<<<<< HEAD
import { DeviceTree, Ember } from 'emberplus'
=======
import { DeviceTree } from 'emberplus'
>>>>>>> f96e8c56
import { DoOnTime } from '../doOnTime'

/*
	This is a wrapper for an "Abstract" device

	An abstract device is just a test-device that doesn't really do anything, but can be used
	as a preliminary mock
*/
export interface LawoOptions extends DeviceOptions {
	options?: {
		commandReceiver?: (time: number, cmd) => void,
		host?: string,
		port?: number
	}
}
export enum TimelineContentTypeLawo { //  Lawo-state
	LAWO = 'lawo' // a general content type, possibly to be replaced by specific ones later?
}
interface TimelineLawoObject extends TimelineResolvedObject {
	content: {
		type: TimelineContentTypeLawo,
<<<<<<< HEAD
		attributes: {
			[lawoProperty: string]: any
		}
	}
}
export interface LawoState {
	[path: string]: LawoStateNode
}
export interface LawoStateNode {
	[attrName: string]: LawoStateNodeAttr
}
export type LawoStateNodeBaseAttr = boolean | number | string
export type LawoStateNodeAttr = LawoStateNodeBaseAttr | LawoStateNodeAttrTransition
export interface LawoStateNodeAttrTransition {
	value: LawoStateNodeBaseAttr
=======
		value: LawoStateNodeAttr
	}
}
export enum EmberPlusValueType {
	REAL 	= 'real',
	INT 	= 'int',
	BOOLEAN = 'boolean',
	STRING 	= 'string'
}
export interface EmberPlusValue {
	type: EmberPlusValueType,
	value: EmberPlusValueBase
}
export type EmberPlusValueBase = boolean | number | string
export interface EmberPlusValueReal extends EmberPlusValue {
	type: EmberPlusValueType.REAL,
	value: number
}
export interface EmberPlusValueInt extends EmberPlusValue {
	type: EmberPlusValueType.INT,
	value: number
}
export interface EmberPlusValueBoolean extends EmberPlusValue {
	type: EmberPlusValueType.BOOLEAN,
	value: boolean
}
export interface EmberPlusValueString extends EmberPlusValue {
	type: EmberPlusValueType.STRING,
	value: string
}

export interface LawoState {
	[path: string]: LawoStateNodeAttr
}
// export interface LawoStateNode {
// 	[attrName: string]: EmberPlusValue
// }

export type LawoStateNodeAttr = EmberPlusValue | LawoStateNodeAttrTransition
export interface LawoStateNodeAttrTransition {
	value: EmberPlusValue
>>>>>>> f96e8c56
	transitionDuration: number
}
export interface LawoCommand {
	path: string,
<<<<<<< HEAD
	attribute: string,
	value: LawoStateNodeBaseAttr,
=======
	value: EmberPlusValueBase,
	type: EmberPlusValueType,
>>>>>>> f96e8c56
	transitionDuration?: number
}
export class LawoDevice extends Device {
	private _doOnTime: DoOnTime
	// private _queue: Array<{ time: number, command: LawoCommand}>
	private _device: DeviceTree
	private _sourceNames: { [index: string]: string } = {}

	private _commandReceiver: (time: number, cmd: LawoCommand) => void

	constructor (deviceId: string, deviceOptions: LawoOptions, options) {
		super(deviceId, deviceOptions, options)
		if (deviceOptions.options) {
			if (deviceOptions.options.commandReceiver) {
				this._commandReceiver = deviceOptions.options.commandReceiver
			} else {
				this._commandReceiver = this._defaultCommandReceiver
			}
		}
		let host = (
			deviceOptions.options && deviceOptions.options.host
			? deviceOptions.options.host :
			null
		)
		let port = (
			deviceOptions.options && deviceOptions.options.port ?
			deviceOptions.options.port :
			null
		)
		this._doOnTime = new DoOnTime(() => {
			return this.getCurrentTime()
		})

		this._device = new DeviceTree(host, port)
		this._device.on('error', (e) => {
			this.emit('error', e)
		})
		this._device.on('connected', () => {
			this._device.getNodeByPath([1, 1]).then((node) => {
				this._device.getDirectory(node).then((res) => {
					const children = node.getChildren()
					if (!node || !children || !res ) return // no sources here.
					for (const child of children) {
						this._sourceNames[child.number] = child.identifier
					}
				})
			})
		})
	}

	/**
	 * Initiates the connection with Lawo
	 */
	init (): Promise<boolean> {
		return new Promise((resolve, reject) => {
			let fail = (e) => reject(e)
			try {
				this._device.once('error', fail)
				this._device.connect()	// default timeout = 2
				.then(() => {
					this._device.removeListener('error', fail)
					resolve(true)
				})
				.catch((e) => {
					this._device.removeListener('error', fail)
					reject(e)
				})
			} catch (e) {
				this._device.removeListener('error', fail)
				reject(e)
			}
		})
	}
	handleState (newState: TimelineState) {
		// Handle this new state, at the point in time specified
<<<<<<< HEAD


=======
>>>>>>> f96e8c56
		let oldState: TimelineState = this.getStateBefore(newState.time) || {time: 0, LLayers: {}, GLayers: {}}

		let oldLawoState = this.convertStateToLawo(oldState)
		let newLawoState = this.convertStateToLawo(newState)

		let commandsToAchieveState: Array<LawoCommand> = this._diffStates(oldLawoState, newLawoState)

		// clear any queued commands later than this time:
		this._doOnTime.clearQueueAfter(newState.time)
		// add the new commands to the queue:
		this._addToQueue(commandsToAchieveState, newState.time)

		// store the new state, for later use:
		this.setState(newState)
	}
	clearFuture (clearAfterTime: number) {
		// Clear any scheduled commands after this time
		this._doOnTime.clearQueueAfter(clearAfterTime)
		// this._queue = _.reject(this._queue, (q) => { return q.time > clearAfterTime })
	}
	get connected (): boolean {
		return false
	}
	convertStateToLawo (state: TimelineState): LawoState {
		// convert the timeline state into something we can use
		const lawoState: LawoState = {}

		_.each(state.LLayers, (tlObject: TimelineLawoObject, layerName: string) => {
			const mapping: MappingLawo | undefined = this.mapping[layerName] as MappingLawo
<<<<<<< HEAD
			if (mapping && mapping.device === DeviceType.LAWO ) {

				let path = mapping.path.join('/')

				if (tlObject.content.type === TimelineContentTypeLawo.LAWO) {

					let lawoObject: LawoStateNode = _.extend(
						lawoState[path] || {},
						tlObject.content.attributes
					)
					lawoState[path] = lawoObject
=======
			if (mapping && mapping.path && mapping.device === DeviceType.LAWO ) {

				if (tlObject.content.type === TimelineContentTypeLawo.LAWO) {
					let path = mapping.path.join('/')
					lawoState[path] = tlObject.content.value
>>>>>>> f96e8c56
				}
			}
		})
		// Apply default states defined in mappings
		_.each(this.mapping, (mapping: MappingLawo) => {
<<<<<<< HEAD
			if (mapping && mapping.device === DeviceType.LAWO && mapping.defaults) {
				let path = mapping.path.join('/')
				let lawoObject: LawoStateNode = _.extend(
					{}, // to not overwrite defaults object
					mapping.defaults,
					lawoState[path] || {}
				)
				lawoState[path] = lawoObject
=======
			if (mapping && mapping.path && mapping.device === DeviceType.LAWO && mapping.default) {

				let path = mapping.path.join('/')
				lawoState[path] = lawoState[path] || mapping.default
>>>>>>> f96e8c56
			}
		})

		return lawoState
	}
	get deviceType () {
		return DeviceType.LAWO
	}
	get deviceName (): string {
		return 'Lawo ' + this.deviceId
	}
	get queue () {
		return this._doOnTime.getQueue()
	}

	set mapping (mappings: Mappings) {
		super.mapping = mappings
	}
	get mapping () {
		return super.mapping
	}
	private _addToQueue (commandsToAchieveState: Array<LawoCommand>, time: number) {
		_.each(commandsToAchieveState, (cmd: LawoCommand) => {

			// add the new commands to the queue:
			this._doOnTime.queue(time, (cmd: LawoCommand) => {
				this._commandReceiver(time, cmd)
			}, cmd)
<<<<<<< HEAD
		})
	}
	private _diffStates (oldLawoState: LawoState, newLawoState: LawoState): Array<LawoCommand> {

		let commands: Array<LawoCommand> = []

		let addCommand = (path, attrName, newAttr) => {
			if (typeof newAttr === 'object') {
				// it's a Transition:
				let transition: LawoStateNodeAttrTransition = newAttr
				commands.push({
					path,
					attribute: attrName,
					value: transition.value,
					transitionDuration: transition.transitionDuration
				})
			} else {
				// It's a plain value:
				commands.push({
					path,
					attribute: attrName,
					value: newAttr
				})
			}
		}
		_.each(newLawoState, (newNode: LawoStateNode, path: string) => {
			let oldNode: LawoStateNode = oldLawoState[path] || {}
			_.each(newNode, (newAttr: LawoStateNodeAttr, attrName: string ) => {
				let oldAttr = oldNode[attrName]
				if (!_.isEqual(newAttr, oldAttr) ) {
					addCommand(path, attrName, newAttr)
				}
			})
		})
		// Removed attributes:
		_.each(oldLawoState, (oldNode: any, path: string) => {
			let newNode = newLawoState[path] || {}
			_.each(oldNode, (oldAttr: LawoStateNodeAttr, attrName: string ) => {
				if (!_.has(newNode, attrName)) {
					addCommand(path, attrName, oldAttr)
				}
			})
		})
		return commands
	}

	// @ts-ignore no-unused-vars
	private _defaultCommandReceiver (time: number, command: LawoCommand) {
		if (command.transitionDuration && command.attribute === 'Motor dB Value') { // I don't think we can transition any other values
			const source = this._sourceNames[command.path.substr(4, 1)] // theoretically speaking anyway
			if (!source) return // maybe warn user?
			const faderRamp = new Ember.QualifiedFunction([1, 2, 2])
			this._device.invokeFunction(faderRamp, { source, value: command.value, duration: command.transitionDuration })
		} else {

			// TODO: this._mappingToAttributes is dependent of this.mappings, which we should not have any dependencies to at this point
			const path = _.map(command.path.split('/'), (val: string) => Number(val))
			path.push(this._mappingToAttributes[command.path][command.attribute])

			this._getNodeByPath(path).then((node: any) => {
				this._device.setValue(node, command.value).catch(console.log)
			})
		}
=======
		})
>>>>>>> f96e8c56
	}
	private _diffStates (oldLawoState: LawoState, newLawoState: LawoState): Array<LawoCommand> {

		let commands: Array<LawoCommand> = []

		let addCommand = (path, newValue: LawoStateNodeAttr) => {
			if (typeof newValue === 'object' && _.has(newValue,'transitionDuration')) {
				// it's a Transition:
				let transition = newValue as LawoStateNodeAttrTransition
				commands.push({
					path,
					type: transition.value.type,
					value: transition.value.value,
					transitionDuration: transition.transitionDuration
				})
			} else {
				// It's a plain value:
				let value = newValue as EmberPlusValue
				commands.push({
					path,
					type: value.type,
					value: value.value
				})
			}
		}
		_.each(newLawoState, (newValue: EmberPlusValue, path: string) => {
			let oldValue: LawoStateNodeAttr = oldLawoState[path] || null
			if (!_.isEqual(newValue, oldValue) ) {
				addCommand(path, newValue)
			}
		})
<<<<<<< HEAD
	}

	private _resolveMappings () {
		// @ts-ignore no-unused-vars
		_.each(this.mapping, (mapping: MappingLawo, layerName: string) => {
			const pathStr = mapping.path.join('/')
			this._getNodeByPath(mapping.path).then((node) => {
				// @todo: this might need a getDirectory() first.
				// @todo: should we subscribe to the node?
				_.each(node.getChildren(), (element: any) => {
					if (!this._mappingToAttributes[pathStr]) {
						this._mappingToAttributes[pathStr] = {}
					}
					this._mappingToAttributes[pathStr][element.contents.identifier] = element.number
				})
			})
		})
=======
		// Removed attributes:
		_.each(oldLawoState, (oldValue: EmberPlusValue, path: string) => {
			let newValue = newLawoState[path] || {}

			if (!newValue) {
				addCommand(path, oldValue)
			}
		})
		return commands
	}

	// @ts-ignore no-unused-vars
	private _defaultCommandReceiver (time: number, command: LawoCommand) {
		// if (command.transitionDuration && command.attribute === 'Motor dB Value') { // I don't think we can transition any other values
		// 	const source = this._sourceNames[command.path.substr(4, 1)] // theoretically speaking anyway
		// 	if (!source) return // maybe warn user?
		// 	const faderRamp = new Ember.QualifiedFunction([1, 2, 2])
		// 	this._device.invokeFunction(faderRamp, { source, value: command.value, duration: command.transitionDuration })
		// } else {

		// 	// TODO: this._mappingToAttributes is dependent of this.mappings, which we should not have any dependencies to at this point
		// 	const path = _.map(command.path.split('/'), (val: string) => Number(val))
		// 	// path.push(this._mappingToAttributes[command.path][command.attribute])

		// 	this._getNodeByPath(path).then((node: any) => {
		// 		this._device.setValue(node, command.value).catch(console.log)
		// 	})
		// }
>>>>>>> f96e8c56
	}
}<|MERGE_RESOLUTION|>--- conflicted
+++ resolved
@@ -3,11 +3,7 @@
 import { DeviceType, MappingLawo, Mappings } from './mapping'
 
 import { TimelineState, TimelineResolvedObject } from 'superfly-timeline'
-<<<<<<< HEAD
-import { DeviceTree, Ember } from 'emberplus'
-=======
 import { DeviceTree } from 'emberplus'
->>>>>>> f96e8c56
 import { DoOnTime } from '../doOnTime'
 
 /*
@@ -29,23 +25,6 @@
 interface TimelineLawoObject extends TimelineResolvedObject {
 	content: {
 		type: TimelineContentTypeLawo,
-<<<<<<< HEAD
-		attributes: {
-			[lawoProperty: string]: any
-		}
-	}
-}
-export interface LawoState {
-	[path: string]: LawoStateNode
-}
-export interface LawoStateNode {
-	[attrName: string]: LawoStateNodeAttr
-}
-export type LawoStateNodeBaseAttr = boolean | number | string
-export type LawoStateNodeAttr = LawoStateNodeBaseAttr | LawoStateNodeAttrTransition
-export interface LawoStateNodeAttrTransition {
-	value: LawoStateNodeBaseAttr
-=======
 		value: LawoStateNodeAttr
 	}
 }
@@ -87,18 +66,12 @@
 export type LawoStateNodeAttr = EmberPlusValue | LawoStateNodeAttrTransition
 export interface LawoStateNodeAttrTransition {
 	value: EmberPlusValue
->>>>>>> f96e8c56
 	transitionDuration: number
 }
 export interface LawoCommand {
 	path: string,
-<<<<<<< HEAD
-	attribute: string,
-	value: LawoStateNodeBaseAttr,
-=======
 	value: EmberPlusValueBase,
 	type: EmberPlusValueType,
->>>>>>> f96e8c56
 	transitionDuration?: number
 }
 export class LawoDevice extends Device {
@@ -174,11 +147,6 @@
 	}
 	handleState (newState: TimelineState) {
 		// Handle this new state, at the point in time specified
-<<<<<<< HEAD
-
-
-=======
->>>>>>> f96e8c56
 		let oldState: TimelineState = this.getStateBefore(newState.time) || {time: 0, LLayers: {}, GLayers: {}}
 
 		let oldLawoState = this.convertStateToLawo(oldState)
@@ -208,45 +176,20 @@
 
 		_.each(state.LLayers, (tlObject: TimelineLawoObject, layerName: string) => {
 			const mapping: MappingLawo | undefined = this.mapping[layerName] as MappingLawo
-<<<<<<< HEAD
-			if (mapping && mapping.device === DeviceType.LAWO ) {
-
-				let path = mapping.path.join('/')
-
-				if (tlObject.content.type === TimelineContentTypeLawo.LAWO) {
-
-					let lawoObject: LawoStateNode = _.extend(
-						lawoState[path] || {},
-						tlObject.content.attributes
-					)
-					lawoState[path] = lawoObject
-=======
 			if (mapping && mapping.path && mapping.device === DeviceType.LAWO ) {
 
 				if (tlObject.content.type === TimelineContentTypeLawo.LAWO) {
 					let path = mapping.path.join('/')
 					lawoState[path] = tlObject.content.value
->>>>>>> f96e8c56
 				}
 			}
 		})
 		// Apply default states defined in mappings
 		_.each(this.mapping, (mapping: MappingLawo) => {
-<<<<<<< HEAD
-			if (mapping && mapping.device === DeviceType.LAWO && mapping.defaults) {
-				let path = mapping.path.join('/')
-				let lawoObject: LawoStateNode = _.extend(
-					{}, // to not overwrite defaults object
-					mapping.defaults,
-					lawoState[path] || {}
-				)
-				lawoState[path] = lawoObject
-=======
 			if (mapping && mapping.path && mapping.device === DeviceType.LAWO && mapping.default) {
 
 				let path = mapping.path.join('/')
 				lawoState[path] = lawoState[path] || mapping.default
->>>>>>> f96e8c56
 			}
 		})
 
@@ -275,73 +218,7 @@
 			this._doOnTime.queue(time, (cmd: LawoCommand) => {
 				this._commandReceiver(time, cmd)
 			}, cmd)
-<<<<<<< HEAD
-		})
-	}
-	private _diffStates (oldLawoState: LawoState, newLawoState: LawoState): Array<LawoCommand> {
-
-		let commands: Array<LawoCommand> = []
-
-		let addCommand = (path, attrName, newAttr) => {
-			if (typeof newAttr === 'object') {
-				// it's a Transition:
-				let transition: LawoStateNodeAttrTransition = newAttr
-				commands.push({
-					path,
-					attribute: attrName,
-					value: transition.value,
-					transitionDuration: transition.transitionDuration
-				})
-			} else {
-				// It's a plain value:
-				commands.push({
-					path,
-					attribute: attrName,
-					value: newAttr
-				})
-			}
-		}
-		_.each(newLawoState, (newNode: LawoStateNode, path: string) => {
-			let oldNode: LawoStateNode = oldLawoState[path] || {}
-			_.each(newNode, (newAttr: LawoStateNodeAttr, attrName: string ) => {
-				let oldAttr = oldNode[attrName]
-				if (!_.isEqual(newAttr, oldAttr) ) {
-					addCommand(path, attrName, newAttr)
-				}
-			})
-		})
-		// Removed attributes:
-		_.each(oldLawoState, (oldNode: any, path: string) => {
-			let newNode = newLawoState[path] || {}
-			_.each(oldNode, (oldAttr: LawoStateNodeAttr, attrName: string ) => {
-				if (!_.has(newNode, attrName)) {
-					addCommand(path, attrName, oldAttr)
-				}
-			})
-		})
-		return commands
-	}
-
-	// @ts-ignore no-unused-vars
-	private _defaultCommandReceiver (time: number, command: LawoCommand) {
-		if (command.transitionDuration && command.attribute === 'Motor dB Value') { // I don't think we can transition any other values
-			const source = this._sourceNames[command.path.substr(4, 1)] // theoretically speaking anyway
-			if (!source) return // maybe warn user?
-			const faderRamp = new Ember.QualifiedFunction([1, 2, 2])
-			this._device.invokeFunction(faderRamp, { source, value: command.value, duration: command.transitionDuration })
-		} else {
-
-			// TODO: this._mappingToAttributes is dependent of this.mappings, which we should not have any dependencies to at this point
-			const path = _.map(command.path.split('/'), (val: string) => Number(val))
-			path.push(this._mappingToAttributes[command.path][command.attribute])
-
-			this._getNodeByPath(path).then((node: any) => {
-				this._device.setValue(node, command.value).catch(console.log)
-			})
-		}
-=======
-		})
->>>>>>> f96e8c56
+		})
 	}
 	private _diffStates (oldLawoState: LawoState, newLawoState: LawoState): Array<LawoCommand> {
 
@@ -373,25 +250,6 @@
 				addCommand(path, newValue)
 			}
 		})
-<<<<<<< HEAD
-	}
-
-	private _resolveMappings () {
-		// @ts-ignore no-unused-vars
-		_.each(this.mapping, (mapping: MappingLawo, layerName: string) => {
-			const pathStr = mapping.path.join('/')
-			this._getNodeByPath(mapping.path).then((node) => {
-				// @todo: this might need a getDirectory() first.
-				// @todo: should we subscribe to the node?
-				_.each(node.getChildren(), (element: any) => {
-					if (!this._mappingToAttributes[pathStr]) {
-						this._mappingToAttributes[pathStr] = {}
-					}
-					this._mappingToAttributes[pathStr][element.contents.identifier] = element.number
-				})
-			})
-		})
-=======
 		// Removed attributes:
 		_.each(oldLawoState, (oldValue: EmberPlusValue, path: string) => {
 			let newValue = newLawoState[path] || {}
@@ -420,6 +278,5 @@
 		// 		this._device.setValue(node, command.value).catch(console.log)
 		// 	})
 		// }
->>>>>>> f96e8c56
 	}
 }