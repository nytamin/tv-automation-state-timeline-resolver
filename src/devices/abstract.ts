--- conflicted
+++ resolved
@@ -1,9 +1,11 @@
 import * as _ from 'underscore'
-<<<<<<< HEAD
-import { DeviceWithState, DeviceOptions, CommandWithContext } from './device'
-=======
-import { Device, DeviceOptions, CommandWithContext, DeviceStatus, StatusCode } from './device'
->>>>>>> 63974761
+import {
+	DeviceWithState,
+	DeviceOptions,
+	CommandWithContext,
+	DeviceStatus,
+	StatusCode
+} from './device'
 import { DeviceType } from './mapping'
 
 import { TimelineState, TimelineResolvedObject } from 'superfly-timeline'
