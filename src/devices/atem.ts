import * as _ from 'underscore'
import * as underScoreDeepExtend from 'underscore-deep-extend'
<<<<<<< HEAD
import { DeviceWithState, DeviceOptions, CommandWithContext } from './device'
=======
import { Device, DeviceOptions, CommandWithContext, DeviceStatus, StatusCode } from './device'
>>>>>>> 63974761
import { DeviceType, MappingAtem, MappingAtemType, TimelineResolvedObjectExtended } from './mapping'

import { TimelineState } from 'superfly-timeline'
import { Atem, VideoState, Commands as AtemCommands } from 'atem-connection'
import { AtemState, State as DeviceState, Defaults as StateDefault } from 'atem-state'
import { DoOnTime } from '../doOnTime'
import { Conductor } from '../conductor'

_.mixin({ deepExtend: underScoreDeepExtend(_) })

function deepExtend<T> (destination: T, ...sources: any[]) {
	// @ts-ignore (mixin)
	return _.deepExtend(destination, ...sources)
}
/**
 * This is a wrapper for the Atem Device. Commands to any and all atem devices will be sent through here.
 */
export interface AtemDeviceOptions extends DeviceOptions {
	options?: {
		commandReceiver?: (time: number, cmd) => Promise<any>
	}
}
export interface AtemOptions {
	host: string
	port?: number
}
export enum TimelineContentTypeAtem { //  Atem-state
	ME = 'me',
	DSK = 'dsk',
	AUX = 'aux',
	SSRC = 'ssrc',
	SSRCPROPS = 'ssrcProps',
	MEDIAPLAYER = 'mp'
}
export interface AtemCommandWithContext {
	command: AtemCommands.AbstractCommand
	context: CommandContext
}
type CommandContext = any
export class AtemDevice extends DeviceWithState<DeviceState> {

	// private _queue: Array<any>
	private _doOnTime: DoOnTime

	private _atem: Atem
	private _state: AtemState
	private _initialized: boolean = false
	private _connected: boolean = false // note: ideally this should be replaced by this._atem.connected
	private _conductor: Conductor

	private _commandReceiver: (time: number, command: AtemCommands.AbstractCommand, context: CommandContext) => Promise<any>

	constructor (deviceId: string, deviceOptions: AtemDeviceOptions, options, conductor: Conductor) {
		super(deviceId, deviceOptions, options)
		if (deviceOptions.options) {
			if (deviceOptions.options.commandReceiver) this._commandReceiver = deviceOptions.options.commandReceiver
			else this._commandReceiver = this._defaultCommandReceiver
		}
		this._doOnTime = new DoOnTime(() => {
			return this.getCurrentTime()
		})
		this._doOnTime.on('error', e => this.emit('error', e))
		this._conductor = conductor
	}

	/**
	 * Initiates the connection with the ATEM through the atem-connection lib.
	 */
	init (options: AtemOptions): Promise<boolean> {
		return new Promise((resolve/*, reject*/) => {
			// This is where we would do initialization, like connecting to the devices, etc
			this._state = new AtemState()
			this._atem = new Atem()
			this._atem.once('connected', () => {
				// check if state has been initialized:
				this._connected = true
				this._initialized = true
				resolve(true)
			})
			this._atem.on('connected', () => {
				this.setState(this._atem.state, this.getCurrentTime())
				this._connected = true
				this._connectionChanged()
				this._conductor.resetResolver()
			})
			this._atem.on('disconnected', () => {
				this._connected = false
				this._connectionChanged()
			})
			this._atem.on('error', (e) => this.emit('error', e))

			this._atem.connect(options.host, options.port)
		})
	}
	terminate (): Promise<boolean> {
		this._doOnTime.dispose()

		return new Promise((resolve) => {
			// TODO: implement dispose function in atem-connection
			// this._atem.dispose()
			// .then(() => {
			// resolve(true)
			// })
			resolve(true)
		})
	}

	makeReady (okToDestroyStuff?: boolean): Promise<void> {
		if (okToDestroyStuff) {
			this._doOnTime.clearQueueNowAndAfter(this.getCurrentTime())
			this.setState(this._atem.state, this.getCurrentTime())
		}
		return Promise.resolve()
	}

	handleState (newState: TimelineState) {
		// Handle this new state, at the point in time specified
		// @ts-ignore
		// console.log('handleState', JSON.stringify(newState, ' ', 2))
		// console.log('handleState', newState.LLayers['myLayer0'])

		if (!this._initialized) {
			// before it's initialized don't do anything
			this.emit('info', 'Atem not initialized yet')
			return
		}
		let oldState: DeviceState = (this.getStateBefore(newState.time) || { state: this._getDefaultState() }).state

		let oldAtemState = oldState
		let newAtemState = this.convertStateToAtem(newState)

		// @ts-ignore
		// console.log('newAtemState', JSON.stringify(newAtemState, ' ', 2))
		// console.log('oldAtemState', JSON.stringify(oldAtemState, ' ', 2))
		// console.log('newAtemState', newAtemState.video.ME[0])

		let commandsToAchieveState: Array<AtemCommandWithContext> = this._diffStates(oldAtemState, newAtemState)

		// clear any queued commands later than this time:
		this._doOnTime.clearQueueNowAndAfter(newState.time)
		// add the new commands to the queue:
		this._addToQueue(commandsToAchieveState, newState.time)

		// store the new state, for later use:
		this.setState(newAtemState, newState.time)
	}
	clearFuture (clearAfterTime: number) {
		// Clear any scheduled commands after this time
		this._doOnTime.clearQueueAfter(clearAfterTime)
	}
	get canConnect (): boolean {
		return true
	}
	get connected (): boolean {
		return this._connected
	}
	convertStateToAtem (state: TimelineState): DeviceState {
		if (!this._initialized) throw Error('convertStateToAtem cannot be used before inititialized')

		// Convert the timeline state into something we can use easier:
		const deviceState = this._getDefaultState()

		const sortedLayers = _.map(state.LLayers, (tlObject, layerName) => ({ layerName, tlObject }))
			.sort((a,b) => a.layerName.localeCompare(b.layerName))

		_.each(sortedLayers, ({ tlObject, layerName }) => {
			const tlObjectExt = tlObject as TimelineResolvedObjectExtended
			const content = tlObject.resolved || tlObject.content
			let mapping = this.mapping[layerName] as MappingAtem
			if (!mapping && tlObjectExt.originalLLayer) {
				mapping = this.mapping[tlObjectExt.originalLLayer] as MappingAtem
			}

			if (mapping) {
				if (mapping.index !== undefined && mapping.index >= 0) { // index must be 0 or higher

					switch (mapping.mappingType) {
						case MappingAtemType.MixEffect:
							if (tlObjectExt.isBackground) {
								break
							}
							if (content.type === TimelineContentTypeAtem.ME) {
								let me = deviceState.video.ME[mapping.index]
								if (me) deepExtend(me, content.attributes)
							}
							break
						case MappingAtemType.DownStreamKeyer:
							if (tlObjectExt.isBackground) {
								break
							}
							if (content.type === TimelineContentTypeAtem.DSK) {
								let dsk = deviceState.video.downstreamKeyers[mapping.index]
								if (dsk) deepExtend(dsk, content.attributes)
							}
							break
						case MappingAtemType.SuperSourceBox:
							if (tlObjectExt.isBackground && (!tlObjectExt.originalLLayer || tlObjectExt.originalLLayer && state.LLayers[tlObjectExt.originalLLayer])) {
								break
							}
							if (content.type === TimelineContentTypeAtem.SSRC) {
								let ssrc = deviceState.video.superSourceBoxes
								if (ssrc) deepExtend(ssrc, content.attributes.boxes)
							}
							break
						case MappingAtemType.Auxilliary:
							if (tlObjectExt.isBackground) {
								break
							}
							if (content.type === TimelineContentTypeAtem.AUX) {
								deviceState.video.auxilliaries[mapping.index] = content.attributes.input
							}
							break
						case MappingAtemType.MediaPlayer:
							if (tlObjectExt.isBackground) {
								break
							}
							if (content.type === TimelineContentTypeAtem.MEDIAPLAYER) {
								let ms = deviceState.media.players[mapping.index]
								if (ms) deepExtend(ms, content.attributes)
							}
							break
					}
				}
				if (mapping.mappingType === MappingAtemType.SuperSourceProperties) {
					if (!(tlObjectExt.isBackground && (!tlObjectExt.originalLLayer || tlObjectExt.originalLLayer && state.LLayers[tlObjectExt.originalLLayer]))) {
						if (content.type === TimelineContentTypeAtem.SSRCPROPS) {
							let ssrc = deviceState.video.superSourceProperties
							if (ssrc) deepExtend(ssrc, content.attributes)
						}
					}
				}
			}
		})

		return deviceState
	}
	get deviceType () {
		return DeviceType.ATEM
	}
	get deviceName (): string {
		return 'Atem ' + this.deviceId
	}
	get queue () {
		return this._doOnTime.getQueue()
	}
	public getStatus (): DeviceStatus {
		let statusCode = StatusCode.GOOD
		let messages: Array<string> = []

		if (statusCode === StatusCode.GOOD) {
			if (!this._connected) {
				statusCode = StatusCode.BAD
				messages.push(`Atem disconnected`)
			}
		}
		if (statusCode === StatusCode.GOOD) {
			let psus = this._atem.state.info.power || []

			// psus = [true, false] // tmp test
			_.each(psus, (psu: boolean, i: number) => {
				if (!psu) {
					statusCode = StatusCode.WARNING_MAJOR
					messages.push(`Atem PSU ${i + 1}/${psus.length} is faulty`)
				}
			})
		}

		let deviceStatus: DeviceStatus = {
			statusCode: statusCode,
			messages: messages
		}
		return deviceStatus
	}
	private _addToQueue (commandsToAchieveState: Array<AtemCommandWithContext>, time: number) {
		_.each(commandsToAchieveState, (cmd: AtemCommandWithContext) => {

			// add the new commands to the queue:
			this._doOnTime.queue(time, (cmd: AtemCommandWithContext) => {
				return this._commandReceiver(time, cmd.command, cmd.context)
			}, cmd)
		})
	}
	private _diffStates (oldAbstractState: DeviceState, newAbstractState: DeviceState): Array<AtemCommandWithContext> {
		return _.map(
			this._state.diffStates(oldAbstractState, newAbstractState),
			(cmd: any) => {
				if (_.has(cmd,'command') && _.has(cmd,'context')) {
					return cmd as AtemCommandWithContext
				} else {
					// backwards compability, to be removed later:
					return {
						command: cmd as AtemCommands.AbstractCommand,
						context: null
					}
				}
			}
		)
	}

	private _getDefaultState (): DeviceState {
		let deviceState = new DeviceState()

		for (let i = 0; i < this._atem.state.info.capabilities.MEs; i++) {
			deviceState.video.ME[i] = JSON.parse(JSON.stringify(StateDefault.Video.MixEffect)) as VideoState.MixEffect
			for (const usk in this._atem.state.video.ME[i].upstreamKeyers) {
				deviceState.video.ME[i].upstreamKeyers[usk] = JSON.parse(JSON.stringify(StateDefault.Video.UpstreamKeyer(Number(usk))))
				for (const flyKf in this._atem.state.video.ME[i].upstreamKeyers[usk].flyKeyframes) {
					deviceState.video.ME[i].upstreamKeyers[usk].flyKeyframes[flyKf] = JSON.parse(JSON.stringify(StateDefault.Video.flyKeyframe(Number(flyKf))))
				}
			}
		}
		for (let i = 0; i < Object.keys(this._atem.state.video.downstreamKeyers).length; i++) {
			deviceState.video.downstreamKeyers[i] = JSON.parse(JSON.stringify(StateDefault.Video.DownStreamKeyer))
		}
		for (let i = 0; i < this._atem.state.info.capabilities.auxilliaries; i++) {
			deviceState.video.auxilliaries[i] = JSON.parse(JSON.stringify(StateDefault.Video.defaultInput))
		}
		for (let i = 0; i < this._atem.state.info.superSourceBoxes; i++) {
			deviceState.video.superSourceBoxes[i] = JSON.parse(JSON.stringify(StateDefault.Video.SuperSourceBox))
		}
		if (this._atem.state.video.superSourceProperties) {
			deviceState.video.superSourceProperties = JSON.parse(JSON.stringify(StateDefault.Video.SuperSourceProperties))
		}

		return deviceState
	}

	private _defaultCommandReceiver (_time: number, command: AtemCommands.AbstractCommand, context: CommandContext): Promise<any> {
		let cwc: CommandWithContext = {
			context: context,
			command: command
		}
		this.emit('debug', cwc)

		return this._atem.sendCommand(command).then(() => {
			// @todo: command was acknowledged by atem, how will we check if it did what we wanted?
		})
	}
	private _connectionChanged () {
		this.emit('connectionChanged', this.getStatus())
	}
}<|MERGE_RESOLUTION|>--- conflicted
+++ resolved
@@ -1,15 +1,29 @@
 import * as _ from 'underscore'
 import * as underScoreDeepExtend from 'underscore-deep-extend'
-<<<<<<< HEAD
-import { DeviceWithState, DeviceOptions, CommandWithContext } from './device'
-=======
-import { Device, DeviceOptions, CommandWithContext, DeviceStatus, StatusCode } from './device'
->>>>>>> 63974761
-import { DeviceType, MappingAtem, MappingAtemType, TimelineResolvedObjectExtended } from './mapping'
-
+import {
+	DeviceWithState,
+	DeviceOptions,
+	CommandWithContext,
+	DeviceStatus,
+	StatusCode
+} from './device'
+import {
+	DeviceType,
+	MappingAtem,
+	MappingAtemType,
+	TimelineResolvedObjectExtended
+} from './mapping'
 import { TimelineState } from 'superfly-timeline'
-import { Atem, VideoState, Commands as AtemCommands } from 'atem-connection'
-import { AtemState, State as DeviceState, Defaults as StateDefault } from 'atem-state'
+import {
+	Atem,
+	VideoState,
+	Commands as AtemCommands
+} from 'atem-connection'
+import {
+	AtemState,
+	State as DeviceState,
+	Defaults as StateDefault
+} from 'atem-state'
 import { DoOnTime } from '../doOnTime'
 import { Conductor } from '../conductor'
 
