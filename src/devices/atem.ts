import * as _ from 'underscore'
import * as deepExtend from 'underscore-deep-extend'
import { Device, DeviceOptions } from './device'
import { DeviceType, MappingAtem, MappingAtemType } from './mapping'

import { TimelineState, TimelineResolvedObject } from 'superfly-timeline'
import { Atem, VideoState, Commands as AtemCommands } from 'atem-connection'
import { AtemState, State as DeviceState, Defaults as StateDefault } from 'atem-state'
import { DoOnTime } from '../doOnTime'

_.mixin({ deepExtend: deepExtend(_) })

/*
	This is a wrapper for the Atem Device. Commands to any and all atem devices will be sent through here.
*/
export interface AtemDeviceOptions extends DeviceOptions {
	options?: {
		commandReceiver?: (time: number, cmd) => void
	}
}
export interface AtemOptions {
	host: string
	port?: number
}
export enum TimelineContentTypeAtem { //  Atem-state
	ME = 'me',
	DSK = 'dsk',
	AUX = 'aux',
	SSRC = 'ssrc',
	MEDIAPLAYER = 'mp'
}
export class AtemDevice extends Device {

	// private _queue: Array<any>
	private _doOnTime: DoOnTime

	private _device: Atem
	private _state: AtemState
	private _initialized: boolean = false
	private _connected: boolean = false // note: ideally this should be replaced by this._device.connected

	private _commandReceiver: (time: number, cmd) => void

	constructor (deviceId: string, deviceOptions: AtemDeviceOptions, options) {
		super(deviceId, deviceOptions, options)
		if (deviceOptions.options) {
			if (deviceOptions.options.commandReceiver) this._commandReceiver = deviceOptions.options.commandReceiver
			else this._commandReceiver = this._defaultCommandReceiver
		}
		this._doOnTime = new DoOnTime(() => {
			return this.getCurrentTime()
		})
	}

	/**
	 * Initiates the connection with the ATEM through the atem-connection lib.
	 */
	init (options: AtemOptions): Promise<boolean> {
		return new Promise((resolve/*, reject*/) => {
			// This is where we would do initialization, like connecting to the devices, etc
			this._state = new AtemState()
			this._device = new Atem()
			this._device.connect(options.host, options.port)
			this._device.once('connected', () => {
				// console.log('-------------- ATEM CONNECTED')
				// this.emit('connectionChanged', true)
				// check if state has been initialized:
				this._connected = true
				this._initialized = true
				resolve(true)
			})
			this._device.on('connected', () => {
				this._connected = true
				this.emit('connectionChanged', true)
			})
			this._device.on('disconnected', () => {
				this._connected = false
				this.emit('connectionChanged', false)
			})
		})
	}
	terminate (): Promise<boolean> {
		return new Promise((resolve) => {
			// TODO: implement dispose function in atem-connection
			// this._device.dispose()
			// .then(() => {
			// resolve(true)
			// })
			resolve(true)
		})
	}
	handleState (newState: TimelineState) {
		// Handle this new state, at the point in time specified
		// @ts-ignore
		// console.log('handleState', JSON.stringify(newState, ' ', 2))
		// console.log('handleState', newState.LLayers['myLayer0'])

		if (!this._initialized) {
			// before it's initialized don't do anything
			return
		}
		let oldState: TimelineState = this.getStateBefore(newState.time) || {time: 0, LLayers: {}, GLayers: {}}

		let oldAtemState = this.convertStateToAtem(oldState)
		let newAtemState = this.convertStateToAtem(newState)

		// @ts-ignore
		// console.log('newAtemState', JSON.stringify(newAtemState, ' ', 2))
		// console.log('oldAtemState', JSON.stringify(oldAtemState, ' ', 2))
		// console.log('newAtemState', newAtemState.video.ME[0])

		let commandsToAchieveState: Array<AtemCommands.AbstractCommand> = this._diffStates(oldAtemState, newAtemState)

		// console.log('commandsToAchieveState', commandsToAchieveState)
		// clear any queued commands later than this time:
		this._doOnTime.clearQueueAfter(newState.time)
		// add the new commands to the queue:
<<<<<<< HEAD
		_.each(commandsToAchieveState, (cmd) => {
			this._queue.push({
				time: newState.time,
				command: cmd
			})
			console.log(...this._queue)
		})
=======
		this._addToQueue(commandsToAchieveState, newState.time)
>>>>>>> eb145df0

		// store the new state, for later use:
		this.setState(newState)
	}
	clearFuture (clearAfterTime: number) {
		// Clear any scheduled commands after this time
		this._doOnTime.clearQueueAfter(clearAfterTime)
		// Clear any scheduled commands after this time
		// this._queue = _.reject(this._queue, (q) => { return q.time > clearAfterTime })
	}
	get connected (): boolean {
		return this._connected
	}
	convertStateToAtem (state: TimelineState): DeviceState {
		if (!this._initialized) throw Error('convertStateToAtem cannot be used before inititialized')

		// Convert the timeline state into something we can use easier:
		const deviceState = this._getDefaultState()

		_.each(state.LLayers, (tlObject: TimelineResolvedObject, layerName: string) => {
			let content = tlObject.content
			const mapping = this.mapping[layerName] as MappingAtem
			if (mapping) {
<<<<<<< HEAD
				if (!(mapping.index !== undefined && mapping.index >= 0)) return // index must be 0 or higher

				switch (mapping.mappingType) {
					case MappingAtemType.MixEffect:
						if (content.type === TimelineContentTypeAtem.ME) {
							let me = deviceState.video.ME[mapping.index]
							// @ts-ignore (mixin)
							_.deepExtend(me, content.attributes)
						}
						break
					case MappingAtemType.DownStreamKeyer:
						if (content.type === TimelineContentTypeAtem.DSK) {
							let dsk = deviceState.video.downstreamKeyers[mapping.index]
							// @ts-ignore (mixin)
							_.deepExtend(dsk, content.attributes)
						}
						break
					case MappingAtemType.SuperSourceBox:
						if (content.type === TimelineContentTypeAtem.SSRC) {
							let ssrc = deviceState.video.superSourceBoxes
							// @ts-ignore (mixin)
							_.deepExtend(ssrc, content.attributes.boxes)
						}
						break
					case MappingAtemType.Auxilliary:
						if (content.type === TimelineContentTypeAtem.AUX) {
							let aux = deviceState.video.auxilliaries[mapping.index]
							// @ts-ignore (mixin)
							_.deepExtend(aux, content.attributes)
						}
						break
					case MappingAtemType.MediaPlayer:
						if (content.type === TimelineContentTypeAtem.MEDIAPLAYER) {
							let ms = deviceState.media.players[mapping.index]
							// @ts-ignore (mixin)
							_.deepExtend(ms, content.attributes)
						}
						break
=======
				if (mapping.index !== undefined && mapping.index >= 0 ) { // index must be 0 or higher
					// 	obj = {}
					// 	obj[mapping.index] = tlObject.content
					// }
					switch (mapping.mappingType) {
						case MappingAtemType.MixEffect:
							if (content.type === TimelineContentTypeAtem.ME) {
								let me = deviceState.video.ME[mapping.index]
								_.extend(me, content.attributes)
							}
							break
						case MappingAtemType.DownStreamKeyer:
							if (content.type === TimelineContentTypeAtem.DSK) {
								let dsk = deviceState.video.downstreamKeyers[mapping.index]
								_.extend(dsk, content.attributes)
							}
							break
						case MappingAtemType.SuperSourceBox:
							if (content.type === TimelineContentTypeAtem.SSRC) {
								let ssrc = deviceState.video.superSourceBoxes
								_.extend(ssrc, content.attributes.boxes)
							}
							break
						case MappingAtemType.Auxilliary:
							if (content.type === TimelineContentTypeAtem.AUX) {
								let aux = deviceState.video.auxilliaries[mapping.index]
								_.extend(aux, content.attributes)
							}
							break
						case MappingAtemType.MediaPlayer:
							if (content.type === TimelineContentTypeAtem.MEDIAPLAYER) {
								let ms = deviceState.media.players[mapping.index]
								_.extend(ms, content.attributes)
							}
							break
					}
>>>>>>> eb145df0
				}
			}
		})

		return deviceState
	}
	get deviceType () {
		return DeviceType.ATEM
	}
	get deviceName (): string {
		return 'Atem ' + this.deviceId
	}
	get queue () {
		return this._doOnTime.getQueue()
	}
	private _addToQueue (commandsToAchieveState: Array<AtemCommands.AbstractCommand>, time: number) {
		_.each(commandsToAchieveState, (cmd: AtemCommands.AbstractCommand) => {

			// add the new commands to the queue:
			this._doOnTime.queue(time, (cmd: AtemCommands.AbstractCommand) => {
				this._commandReceiver(time, cmd)
			}, cmd)
		})
	}
	private _diffStates (oldAbstractState, newAbstractState): Array<AtemCommands.AbstractCommand> {
		let commands: Array<AtemCommands.AbstractCommand> = this._state.diffStates(oldAbstractState, newAbstractState)

		return commands
	}

	private _getDefaultState (): DeviceState {
		let deviceState = new DeviceState()

		for (let i = 0; i < this._device.state.info.capabilities.MEs; i++) {
			deviceState.video.ME[i] = JSON.parse(JSON.stringify(StateDefault.Video.MixEffect)) as VideoState.MixEffect
			for (const usk in this._device.state.video.ME[i].upstreamKeyers) {
				deviceState.video.ME[i].upstreamKeyers[usk] = JSON.parse(JSON.stringify(StateDefault.Video.UpstreamKeyer(Number(usk))))
				for (const flyKf in this._device.state.video.ME[i].upstreamKeyers[usk].flyKeyframes) {
					deviceState.video.ME[i].upstreamKeyers[usk].flyKeyframes[flyKf] = JSON.parse(JSON.stringify(StateDefault.Video.flyKeyframe(Number(flyKf))))
				}
			}
		}
		for (let i = 0; i < this._device.state.video.downstreamKeyers.length; i++) {
			deviceState.video.downstreamKeyers[i] = JSON.parse(JSON.stringify(StateDefault.Video.DownStreamKeyer))
		}
		for (let i = 0; i < this._device.state.info.capabilities.auxilliaries; i++) {
			deviceState.video.auxilliaries[i] = JSON.parse(JSON.stringify(StateDefault.Video.defaultInput))
		}
		for (let i = 0; i < 4 /* @todo from _SSC */; i++) {
			deviceState.video.superSourceBoxes[i] = JSON.parse(JSON.stringify(StateDefault.Video.SuperSourceBox))
		}

		return deviceState
	}

	private _defaultCommandReceiver (time: number, command: AtemCommands.AbstractCommand) {
		time = time // seriously this needs to stop
		this._device.sendCommand(command).then(() => {
			// @todo: command was acknowledged by atem, how will we check if it did what we wanted?
		})
	}
}<|MERGE_RESOLUTION|>--- conflicted
+++ resolved
@@ -97,6 +97,7 @@
 
 		if (!this._initialized) {
 			// before it's initialized don't do anything
+			this._log('Atem not initialized yet')
 			return
 		}
 		let oldState: TimelineState = this.getStateBefore(newState.time) || {time: 0, LLayers: {}, GLayers: {}}
@@ -115,17 +116,7 @@
 		// clear any queued commands later than this time:
 		this._doOnTime.clearQueueAfter(newState.time)
 		// add the new commands to the queue:
-<<<<<<< HEAD
-		_.each(commandsToAchieveState, (cmd) => {
-			this._queue.push({
-				time: newState.time,
-				command: cmd
-			})
-			console.log(...this._queue)
-		})
-=======
 		this._addToQueue(commandsToAchieveState, newState.time)
->>>>>>> eb145df0
 
 		// store the new state, for later use:
 		this.setState(newState)
@@ -149,46 +140,6 @@
 			let content = tlObject.content
 			const mapping = this.mapping[layerName] as MappingAtem
 			if (mapping) {
-<<<<<<< HEAD
-				if (!(mapping.index !== undefined && mapping.index >= 0)) return // index must be 0 or higher
-
-				switch (mapping.mappingType) {
-					case MappingAtemType.MixEffect:
-						if (content.type === TimelineContentTypeAtem.ME) {
-							let me = deviceState.video.ME[mapping.index]
-							// @ts-ignore (mixin)
-							_.deepExtend(me, content.attributes)
-						}
-						break
-					case MappingAtemType.DownStreamKeyer:
-						if (content.type === TimelineContentTypeAtem.DSK) {
-							let dsk = deviceState.video.downstreamKeyers[mapping.index]
-							// @ts-ignore (mixin)
-							_.deepExtend(dsk, content.attributes)
-						}
-						break
-					case MappingAtemType.SuperSourceBox:
-						if (content.type === TimelineContentTypeAtem.SSRC) {
-							let ssrc = deviceState.video.superSourceBoxes
-							// @ts-ignore (mixin)
-							_.deepExtend(ssrc, content.attributes.boxes)
-						}
-						break
-					case MappingAtemType.Auxilliary:
-						if (content.type === TimelineContentTypeAtem.AUX) {
-							let aux = deviceState.video.auxilliaries[mapping.index]
-							// @ts-ignore (mixin)
-							_.deepExtend(aux, content.attributes)
-						}
-						break
-					case MappingAtemType.MediaPlayer:
-						if (content.type === TimelineContentTypeAtem.MEDIAPLAYER) {
-							let ms = deviceState.media.players[mapping.index]
-							// @ts-ignore (mixin)
-							_.deepExtend(ms, content.attributes)
-						}
-						break
-=======
 				if (mapping.index !== undefined && mapping.index >= 0 ) { // index must be 0 or higher
 					// 	obj = {}
 					// 	obj[mapping.index] = tlObject.content
@@ -225,7 +176,6 @@
 							}
 							break
 					}
->>>>>>> eb145df0
 				}
 			}
 		})
