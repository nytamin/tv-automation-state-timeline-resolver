--- conflicted
+++ resolved
@@ -1,15 +1,32 @@
 import * as _ from 'underscore'
-<<<<<<< HEAD
-import { DeviceWithState, DeviceOptions, CommandWithContext } from './device'
-=======
-import { Device, DeviceOptions, CommandWithContext, DeviceStatus, StatusCode } from './device'
->>>>>>> 63974761
-
-import { CasparCG, Command as CommandNS, AMCPUtil, AMCP, CasparCGSocketStatusEvent } from 'casparcg-connection'
-import { MappingCasparCG, DeviceType, Mapping, TimelineResolvedObjectExtended } from './mapping'
-
-import { TimelineState, TimelineResolvedObject } from 'superfly-timeline'
-import { CasparCG as StateNS, CasparCGState } from 'casparcg-state'
+import {
+	DeviceWithState,
+	DeviceOptions,
+	CommandWithContext,
+	DeviceStatus,
+	StatusCode
+} from './device'
+import {
+	CasparCG,
+	Command as CommandNS,
+	AMCPUtil,
+	AMCP,
+	CasparCGSocketStatusEvent
+} from 'casparcg-connection'
+import {
+	MappingCasparCG,
+	DeviceType,
+	Mapping,
+	TimelineResolvedObjectExtended
+} from './mapping'
+
+import {
+	TimelineState,
+	TimelineResolvedObject
+} from 'superfly-timeline'
+import {
+	CasparCG as StateNS,
+	CasparCGState } from 'casparcg-state'
 import { Conductor } from '../conductor'
 import { DoOnTime } from '../doOnTime'
 import * as request from 'request'
