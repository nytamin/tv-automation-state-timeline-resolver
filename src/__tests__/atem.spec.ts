--- conflicted
+++ resolved
@@ -6,6 +6,11 @@
 import { Mappings, MappingAtem, DeviceType, MappingAtemType } from '../devices/mapping'
 import { Conductor } from '../conductor'
 import { AtemDevice, TimelineContentTypeAtem } from '../devices/atem'
+
+let externalLog = (...args ) => {
+	args = args
+	// console.log('trace', ...args)
+}
 
 // let nowActual: number = Date.now()
 describe('Atem', () => {
@@ -24,7 +29,7 @@
 		jest.advanceTimersByTime(advanceTime)
 		// console.log('Advancing ' + advanceTime + ' ms -----------------------')
 	}
-	test.only('Atem: switch input', async () => {
+	test('Atem: switch input', async () => {
 		jest.useFakeTimers()
 
 		let commandReceiver0 = jest.fn(() => {
@@ -41,6 +46,7 @@
 		}
 
 		let myConductor = new Conductor({
+			externalLog: externalLog,
 			initializeAsClear: true,
 			getCurrentTime: getCurrentTime
 		})
@@ -72,13 +78,6 @@
 				duration: 2000,
 				LLayer: 'myLayer0',
 				content: {
-<<<<<<< HEAD
-					attributes: {
-						input: 2,
-						transition: Enums.TransitionStyle.CUT
-					},
-					type: 'me'
-=======
 					type: TimelineContentTypeAtem.ME,
 					attributes: {
 						input: 2,
@@ -100,7 +99,6 @@
 						input: 3,
 						transition: Enums.TransitionStyle.CUT
 					}
->>>>>>> eb145df0
 				}
 			}
 		]
@@ -163,6 +161,7 @@
 		}
 
 		let myConductor = new Conductor({
+			externalLog: externalLog,
 			initializeAsClear: true,
 			getCurrentTime: getCurrentTime
 		})
